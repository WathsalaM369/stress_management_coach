--- conflicted
+++ resolved
@@ -1,16 +1,22 @@
-<<<<<<< HEAD
-##Vinushas
 from fastapi import FastAPI, HTTPException
 from fastapi.middleware.cors import CORSMiddleware
+from flask import Flask, request, jsonify, send_from_directory, session
+from flask_cors import CORS
 import uvicorn
-from agents.stress_estimator import stress_estimator
+from agents.stress_estimator import stress_estimator, StressEstimator
 from agents.motivational_agent import motivational_agent, MotivationRequest
 from config import Config
-
-app = FastAPI(title="Stress Management Coach API")
-
-# CORS middleware
-app.add_middleware(
+from datetime import datetime, timedelta
+import os
+import secrets
+import hashlib
+import json
+
+# FastAPI App (Vinusha's version)
+fastapi_app = FastAPI(title="Stress Management Coach API")
+
+# CORS middleware for FastAPI
+fastapi_app.add_middleware(
     CORSMiddleware,
     allow_origins=["*"],
     allow_credentials=True,
@@ -20,53 +26,16 @@
 
 config = Config()
 
-# Include stress estimator routes
-@app.post("/estimate-stress")
-async def estimate_stress_endpoint(text: str):
-    try:
-        result = stress_estimator.estimate_stress_level(text)
-        return result
-    except Exception as e:
-        raise HTTPException(status_code=500, detail=str(e))
-
-# Add motivational agent endpoint
-@app.post("/generate-motivation")
-async def generate_motivation_endpoint(request: MotivationRequest):
-    try:
-        result = motivational_agent.generate_motivation(request)
-        return result.dict()
-    except Exception as e:
-        raise HTTPException(status_code=500, detail=str(e))
-
-@app.get("/")
-async def root():
-    return {"message": "Stress Management Coach API is running"}
-
-@app.get("/health")
-async def health_check():
-    return {"status": "healthy"}
-
-if __name__ == "__main__":
-    uvicorn.run(app, host="0.0.0.0", port=config.STRESS_ESTIMATOR_PORT)
-=======
-from flask import Flask, request, jsonify, send_from_directory, session
-from flask_cors import CORS
-from agents.stress_estimator import StressEstimator
-from datetime import datetime, timedelta
-import os
-import secrets
-import hashlib
-import json
-
-app = Flask(__name__)
-app.secret_key = 'mindsoothe-secret-key-2024'
-app.config['SESSION_TYPE'] = 'filesystem'
-app.config['PERMANENT_SESSION_LIFETIME'] = timedelta(days=7)
-
-# Enhanced CORS with Gemini support
-CORS(app, supports_credentials=True, origins=['http://localhost:3000', 'http://localhost:5001'])
-
-# Initialize stress estimator with Gemini
+# Flask App (Wathsala's version)
+flask_app = Flask(__name__)
+flask_app.secret_key = 'mindsoothe-secret-key-2024'
+flask_app.config['SESSION_TYPE'] = 'filesystem'
+flask_app.config['PERMANENT_SESSION_LIFETIME'] = timedelta(days=7)
+
+# Enhanced CORS with Gemini support for Flask
+CORS(flask_app, supports_credentials=True, origins=['http://localhost:3000', 'http://localhost:5001'])
+
+# Initialize stress estimator with Gemini for Flask
 use_llm = os.getenv('USE_LLM', 'true').lower() == 'true'
 print(f"🔧 LLM Mode: {use_llm}")
 
@@ -76,7 +45,7 @@
         print("❌ No valid Google API key found. Disabling LLM.")
         use_llm = False
 
-estimator = StressEstimator(use_database=True, use_llm=use_llm)
+flask_estimator = StressEstimator(use_database=True, use_llm=use_llm)
 
 # In-memory user store (in production, use a real database)
 users_db = {}
@@ -87,7 +56,33 @@
 def verify_password(stored_password, provided_password):
     return stored_password == hash_password(provided_password)
 
-@app.route('/api/register', methods=['POST'])
+# FastAPI Routes (Vinusha's endpoints)
+@fastapi_app.post("/estimate-stress")
+async def estimate_stress_endpoint(text: str):
+    try:
+        result = stress_estimator.estimate_stress_level(text)
+        return result
+    except Exception as e:
+        raise HTTPException(status_code=500, detail=str(e))
+
+@fastapi_app.post("/generate-motivation")
+async def generate_motivation_endpoint(request: MotivationRequest):
+    try:
+        result = motivational_agent.generate_motivation(request)
+        return result.dict()
+    except Exception as e:
+        raise HTTPException(status_code=500, detail=str(e))
+
+@fastapi_app.get("/")
+async def root():
+    return {"message": "Stress Management Coach API is running"}
+
+@fastapi_app.get("/health")
+async def health_check():
+    return {"status": "healthy"}
+
+# Flask Routes (Wathsala's endpoints)
+@flask_app.route('/api/register', methods=['POST'])
 def register():
     try:
         data = request.get_json()
@@ -127,7 +122,7 @@
         print(f"❌ Registration error: {str(e)}")
         return jsonify({"error": str(e)}), 500
 
-@app.route('/api/login', methods=['POST'])
+@flask_app.route('/api/login', methods=['POST'])
 def login():
     try:
         data = request.get_json()
@@ -158,14 +153,14 @@
         print(f"❌ Login error: {str(e)}")
         return jsonify({"error": str(e)}), 500
 
-@app.route('/api/logout', methods=['POST'])
+@flask_app.route('/api/logout', methods=['POST'])
 def logout():
     username = session.get('username')
     session.clear()
     print(f"✅ User logged out: {username}")
     return jsonify({"message": "Logout successful"})
 
-@app.route('/api/current-user', methods=['GET'])
+@flask_app.route('/api/current-user', methods=['GET'])
 def get_current_user():
     user_id = session.get('user_id')
     username = session.get('username')
@@ -191,7 +186,7 @@
         print(f"🆕 Created temporary user: {user_id}")
     return user_id
 
-@app.route('/api/analyze-mood', methods=['POST', 'OPTIONS'])
+@flask_app.route('/api/analyze-mood', methods=['POST', 'OPTIONS'])
 def analyze_mood():
     if request.method == 'OPTIONS':
         return jsonify({"status": "preflight"})
@@ -214,7 +209,7 @@
             return jsonify({"error": "Duplicate request"}), 400
         
         # Use Gemini for analysis
-        result = estimator.enhanced_comprehensive_analysis(data, user_id)
+        result = flask_estimator.enhanced_comprehensive_analysis(data, user_id)
         
         # Get updated trend after analysis
         trend = get_user_trend_fixed(user_id)
@@ -228,7 +223,7 @@
         print(f"❌ Error in analyze_mood: {str(e)}")
         return jsonify({"error": str(e)}), 500
 
-@app.route('/api/analyze-comprehensive', methods=['POST', 'OPTIONS'])
+@flask_app.route('/api/analyze-comprehensive', methods=['POST', 'OPTIONS'])
 def analyze_comprehensive():
     """Enhanced comprehensive analysis with Gemini ONLY"""
     if request.method == 'OPTIONS':
@@ -248,7 +243,7 @@
         }
         
         # Use analysis
-        result = estimator.enhanced_comprehensive_analysis(analysis_data, user_id)
+        result = flask_estimator.enhanced_comprehensive_analysis(analysis_data, user_id)
         
         # Get updated trend
         trend = get_user_trend_fixed(user_id)
@@ -285,7 +280,7 @@
 def get_user_trend_fixed(user_id):
     """Fixed trend calculation without numpy"""
     try:
-        history = estimator.db_manager.get_user_history(user_id, 100)
+        history = flask_estimator.db_manager.get_user_history(user_id, 100)
         
         if len(history) < 2:
             return "insufficient_data"
@@ -329,11 +324,11 @@
         print(f"❌ Error in trend calculation: {e}")
         return "unknown"
     
-@app.route('/api/history/<user_id>', methods=['GET'])
+@flask_app.route('/api/history/<user_id>', methods=['GET'])
 def get_user_history(user_id):
     try:
         print(f"📊 Getting history for user: {user_id}")
-        history = estimator.db_manager.get_user_history(user_id)
+        history = flask_estimator.db_manager.get_user_history(user_id)
         
         # Debug: Print what we're getting from database
         print(f"📋 History records found: {len(history)}")
@@ -349,11 +344,11 @@
         print(f"❌ Error getting history: {str(e)}")
         return jsonify({"error": str(e)}), 500
 
-@app.route('/api/chart-data/<user_id>', methods=['GET'])
+@flask_app.route('/api/chart-data/<user_id>', methods=['GET'])
 def get_chart_data(user_id):
     try:
         print(f"📈 Getting chart data for user: {user_id}")
-        history = estimator.db_manager.get_user_history(user_id, 30)
+        history = flask_estimator.db_manager.get_user_history(user_id, 30)
         
         print(f"📋 Database returned {len(history)} records for chart")
         
@@ -406,11 +401,11 @@
         print(f"❌ Error in get_chart_data: {e}")
         return jsonify({"error": str(e)}), 500
 
-@app.route('/api/stats/<user_id>', methods=['GET'])
+@flask_app.route('/api/stats/<user_id>', methods=['GET'])
 def get_user_stats(user_id):
     try:
         print(f"📊 Getting stats for user: {user_id}")
-        history = estimator.db_manager.get_user_history(user_id, 100)
+        history = flask_estimator.db_manager.get_user_history(user_id, 100)
         
         print(f"📋 Stats: Found {len(history)} records for user {user_id}")
         
@@ -470,7 +465,7 @@
         print(f"❌ Error getting stats: {str(e)}")
         return jsonify({"error": str(e)}), 500
 
-@app.route('/api/debug/users', methods=['GET'])
+@flask_app.route('/api/debug/users', methods=['GET'])
 def debug_users():
     """Debug endpoint to see all registered users"""
     return jsonify({
@@ -478,7 +473,7 @@
         "users": users_db
     })
 
-@app.route('/api/debug/session', methods=['GET'])
+@flask_app.route('/api/debug/session', methods=['GET'])
 def debug_session():
     """Debug endpoint to check session"""
     return jsonify({
@@ -487,33 +482,33 @@
         "username": session.get('username')
     })
 
-@app.route('/api/health', methods=['GET'])
+@flask_app.route('/api/health', methods=['GET'])
 def health_check():
     return jsonify({
         "status": "healthy",
         "service": "AI Stress Estimator",
         "version": "3.0.0",
-        "llm_enabled": estimator.use_llm,
-        "llm_provider": "Gemini 1.5 Flash" if estimator.use_llm else "None",
+        "llm_enabled": flask_estimator.use_llm,
+        "llm_provider": "Gemini 1.5 Flash" if flask_estimator.use_llm else "None",
         "database_connected": True,
         "timestamp": datetime.now().isoformat()
     })
 
-@app.route('/api/database-stats', methods=['GET'])
+@flask_app.route('/api/database-stats', methods=['GET'])
 def get_database_stats():
     """Get database statistics"""
     try:
-        stats = estimator.db_manager.get_database_stats()
+        stats = flask_estimator.db_manager.get_database_stats()
         return jsonify(stats)
     except Exception as e:
         return jsonify({"error": str(e)}), 500
 
-@app.route('/api/cleanup-database', methods=['POST'])
+@flask_app.route('/api/cleanup-database', methods=['POST'])
 def cleanup_database():
     """Manual database cleanup"""
     try:
-        estimator.db_manager.auto_cleanup()
-        stats = estimator.db_manager.get_database_stats()
+        flask_estimator.db_manager.auto_cleanup()
+        stats = flask_estimator.db_manager.get_database_stats()
         return jsonify({
             "message": "Database cleanup completed",
             "stats": stats
@@ -521,7 +516,7 @@
     except Exception as e:
         return jsonify({"error": str(e)}), 500
 
-@app.route('/api/test', methods=['GET'])
+@flask_app.route('/api/test', methods=['GET'])
 def test_endpoint():
     return jsonify({
         "message": "Backend is working!",
@@ -529,21 +524,21 @@
         "status": "success"
     })
 
-@app.route('/')
+@flask_app.route('/')
 def serve_frontend():
     try:
         return send_from_directory('frontend', 'index.html')
     except Exception as e:
         return jsonify({"error": "Frontend not found"}), 404
 
-@app.route('/<path:path>')
+@flask_app.route('/<path:path>')
 def serve_static_files(path):
     try:
         return send_from_directory('frontend', path)
     except Exception as e:
         return jsonify({"error": "File not found"}), 404
 
-@app.after_request
+@flask_app.after_request
 def after_request(response):
     response.headers.add('Access-Control-Allow-Origin', 'http://localhost:3000')
     response.headers.add('Access-Control-Allow-Headers', 'Content-Type,Authorization')
@@ -551,22 +546,172 @@
     response.headers.add('Access-Control-Allow-Credentials', 'true')
     return response
 
-@app.errorhandler(404)
+@flask_app.errorhandler(404)
 def not_found(error):
     return jsonify({"error": "Endpoint not found"}), 404
 
-@app.errorhandler(500)
+@flask_app.errorhandler(500)
 def internal_error(error):
     return jsonify({"error": "Internal server error"}), 500
 
-if __name__ == '__main__':
+# ==================== MOTIVATION INTEGRATION ====================
+
+def generate_motivation_from_stress(stress_result, user_message=""):
+    """Generate motivation based on stress analysis result"""
+    from agents.motivational_agent import motivational_agent, MotivationRequest
+    
+    # Create motivation request from stress result
+    motivation_request = MotivationRequest(
+        stress_level=stress_result["stress_score"],
+        stress_category=stress_result["stress_level"],
+        user_message=user_message,
+        generate_audio=True
+    )
+    
+    # Generate motivation
+    motivation_response = motivational_agent.generate_motivation(motivation_request)
+    
+    return motivation_response
+
+# Enhanced analysis route with motivation
+@flask_app.route('/api/analyze-with-motivation', methods=['POST', 'OPTIONS'])
+def enhanced_analysis_with_motivation():
+    """Your existing analysis enhanced with motivation"""
+    if request.method == 'OPTIONS':
+        return jsonify({"status": "preflight"})
+        
+    try:
+        data = request.get_json()
+        user_id = get_current_user_id()  # Use your existing user ID function
+        
+        print("🎯 Starting enhanced analysis with motivation...")
+        
+        # Get stress analysis (your existing code)
+        stress_result = flask_estimator.enhanced_comprehensive_analysis(data, user_id)
+        
+        # Generate motivational message with audio
+        user_message = data.get('user_message', '')
+        motivation_result = generate_motivation_from_stress(stress_result, user_message)
+        
+        # Combine results
+        combined_result = {
+            **stress_result,
+            "motivation": {
+                "message": motivation_result.motivational_message,
+                "audio_available": motivation_result.audio_file_path is not None,
+                "audio_path": motivation_result.audio_file_path
+            }
+        }
+        
+        # Play audio automatically if generated
+        if motivation_result.audio_file_path:
+            print(f"🔊 Playing audio motivation: {motivation_result.audio_file_path}")
+            from agents.motivational_agent import motivational_agent
+            motivational_agent.play_audio(motivation_result.audio_file_path)
+        
+        print(f"✅ Enhanced analysis complete with motivation for user: {user_id}")
+        return jsonify(combined_result)
+        
+    except Exception as e:
+        print(f"❌ Error in enhanced analysis with motivation: {str(e)}")
+        return jsonify({"error": str(e)}), 500
+
+# Separate motivation endpoint (for standalone motivation generation)
+@flask_app.route('/api/generate-motivation', methods=['POST'])
+def generate_motivation_api():
+    """Generate motivation from stress level"""
+    try:
+        data = request.get_json()
+        
+        print(f"🎯 Generating motivation for stress level: {data.get('stress_level')}")
+        
+        motivation_request = MotivationRequest(
+            stress_level=data.get('stress_level', 5.0),
+            stress_category=data.get('stress_category', 'Medium'),
+            user_message=data.get('user_message', ''),
+            generate_audio=data.get('generate_audio', True)
+        )
+        
+        from agents.motivational_agent import motivational_agent
+        response = motivational_agent.generate_motivation(motivation_request)
+        
+        result = {
+            "success": response.success,
+            "motivational_message": response.motivational_message,
+            "audio_file_path": response.audio_file_path,
+            "stress_level": data.get('stress_level'),
+            "stress_category": data.get('stress_category')
+        }
+        
+        # Play audio if generated and requested
+        if response.audio_file_path and data.get('play_audio', True):
+            motivational_agent.play_audio(response.audio_file_path)
+        
+        print("✅ Motivation generated successfully")
+        return jsonify(result)
+        
+    except Exception as e:
+        print(f"❌ Error generating motivation: {str(e)}")
+        return jsonify({"error": str(e)}), 500
+
+# Audio playback endpoint
+@flask_app.route('/api/play-audio', methods=['POST'])
+def play_audio_api():
+    """Play generated audio"""
+    try:
+        data = request.get_json()
+        audio_path = data.get('audio_path')
+        
+        if not audio_path:
+            return jsonify({"error": "No audio path provided"}), 400
+        
+        print(f"🔊 Playing audio: {audio_path}")
+        
+        from agents.motivational_agent import motivational_agent
+        success = motivational_agent.play_audio(audio_path)
+        
+        return jsonify({"success": success, "audio_played": audio_path})
+        
+    except Exception as e:
+        print(f"❌ Error playing audio: {str(e)}")
+        return jsonify({"error": str(e)}), 500
+
+# Update existing analysis endpoints to optionally include motivation
+@flask_app.route('/api/analyze-mood-with-motivation', methods=['POST', 'OPTIONS'])
+def analyze_mood_with_motivation():
+    """Enhanced mood analysis with motivation"""
+    if request.method == 'OPTIONS':
+        return jsonify({"status": "preflight"})
+        
+    try:
+        data = request.get_json()
+        user_id = get_current_user_id()
+        
+        print("🎯 Mood analysis with motivation requested...")
+        
+        # Use the enhanced analysis with motivation
+        return enhanced_analysis_with_motivation()
+        
+    except Exception as e:
+        print(f"❌ Error in mood analysis with motivation: {str(e)}")
+        return jsonify({"error": str(e)}), 500
+
+# ==================== RUN APPLICATIONS ====================
+
+# Run both applications
+def run_fastapi():
+    uvicorn.run(fastapi_app, host="0.0.0.0", port=config.STRESS_ESTIMATOR_PORT)
+
+def run_flask():
     print("🧠 MindSoothe Stress Detection System Starting...")
     print("=" * 60)
     print("📍 Backend API: http://localhost:5001")
     print("🎨 Frontend: http://localhost:5001")
     print("")
     print("🤖 AI CAPABILITIES:")
-    print(f"   ✅ Gemini Analysis: {estimator.use_llm}")
+    print(f"   ✅ Gemini Analysis: {flask_estimator.use_llm}")
+    print("   🎵 Audio Motivation: Enabled")
+    print("   💬 Personalized Messages: Gemini-powered")
     print("")
     print("🔐 AUTHENTICATION:")
     print("   ✅ User Registration & Login") 
@@ -575,9 +720,20 @@
     print("   ✅ Comprehensive Stress Assessment")
     print("   ✅ Real-time Charts & Statistics")
     print("   ✅ Trend Analysis")
+    print("   🎯 Audio Motivational Support")
+    print("")
+    print("🎵 NEW MOTIVATION ENDPOINTS:")
+    print("   POST /api/analyze-with-motivation")
+    print("   POST /api/generate-motivation") 
+    print("   POST /api/play-audio")
+    print("   POST /api/analyze-mood-with-motivation")
     print("")
     print("💾 Database: SQLite with user storage")
     print("=" * 60)
     
-    app.run(port=5001, debug=True, host='0.0.0.0')
->>>>>>> 71ab8200
+    flask_app.run(port=5001, debug=True, host='0.0.0.0')
+
+if __name__ == '__main__':
+    # You can choose which one to run, or run both in different processes
+    run_flask()  # Running Flask version by default
+    # run_fastapi()  # Uncomment to run FastAPI version instead