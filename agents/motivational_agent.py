import logging
from typing import Dict, Any, Optional
from pydantic import BaseModel
import os
from dotenv import load_dotenv
import tempfile
import uuid
import time
import traceback
import subprocess
import sys
import platform
import json
import re
import google.generativeai as genai

# Configure logging
logging.basicConfig(level=logging.INFO)
logger = logging.getLogger(__name__)

class MotivationRequest(BaseModel):
    stress_level: float
    stress_category: str
    user_message: str
    user_preferences: Optional[Dict[str, Any]] = None
    generate_audio: bool = True
    voice_gender: str = "female"

class MotivationResponse(BaseModel):
    motivational_message: str
    audio_file_path: Optional[str] = None
    success: bool
    voice_used: str = "female"
    audio_duration: Optional[float] = None
    llm_used: bool = False

class MotivationalAgent:
    def __init__(self, use_gemini=True):
        self.use_gemini = use_gemini
        self.gemini_model = None
        self.gemini_available = False
        self.audio_files = {}
        self.current_audio_path = None
        
        print(f"🎵 Initializing Motivational Agent - use_gemini: {use_gemini}")
        
<<<<<<< HEAD
        # Test audio system first
        self._test_system_dependencies()
        
        # Gemini configuration
        if use_gemini:
            self.gemini_model = self._setup_gemini()
            if self.gemini_model:
                print("✅ Gemini model initialized successfully")
                self.gemini_available = True
            else:
                print("❌ Gemini setup failed, using fallback messages")
                self.gemini_available = False
=======
        if not use_gemini:
            raise Exception("❌ AI motivation requires use_gemini=True. Rule-based messages are no longer supported.")
        
        self.gemini_client = self._setup_gemini()
        if not self.gemini_client:
            raise Exception("❌ Gemini setup failed - AI motivation requires valid API key and connection")
        
        print("✅ Gemini client initialized for motivational agent")
>>>>>>> 60639980
        
        print("✅ Motivational Agent Ready!")
        print(f"🤖 Gemini Status: {'Available' if self.gemini_available else 'Using Fallback Messages'}")
    
    def _setup_gemini(self):
        """Setup Gemini client with proper error handling"""
        try:
            load_dotenv()
            api_key = os.getenv('GOOGLE_API_KEY')
            
            if not api_key:
                print("❌ GOOGLE_API_KEY not found in environment variables")
                print("💡 Create a .env file with: GOOGLE_API_KEY=your_api_key_here")
                return None
            
            print(f"🔑 API Key found: {api_key[:12]}...")
            
            # Configure Gemini
            genai.configure(api_key=api_key)
            
<<<<<<< HEAD
            # Use specific model or default - CORRECTED MODEL NAMES
            model_name = os.getenv('GEMINI_MODEL', 'models/gemini-2.0-flash-001')
            print(f"🤖 Attempting to use Gemini model: {model_name}")
            
            # Try different model formats - CORRECTED LIST
            model_variations = [
                'models/gemini-2.0-flash-001',  # Your preferred model
                'gemini-2.0-flash-001',
                'models/gemini-2.0-flash',
                'gemini-2.0-flash',
                'models/gemini-1.5-flash',
                'gemini-1.5-flash',
                'models/gemini-1.5-pro', 
                'gemini-1.5-pro',
                'models/gemini-pro',
                'gemini-pro'
            ]
=======
            # Use the model from .env file, fallback to gemini-2.0-flash-001
            model_name = os.getenv('GEMINI_MODEL', 'models/gemini-2.0-flash-001')
            print(f"📱 Using Gemini model: {model_name}")
            model = genai.GenerativeModel(model_name)
>>>>>>> 60639980
            
            # Remove duplicates and ensure we try the preferred one first
            model_variations = list(dict.fromkeys(model_variations))
            
            successful_model = None
            for model_variant in model_variations:
                try:
                    print(f"🔄 Trying model: {model_variant}")
                    model = genai.GenerativeModel(model_variant)
                    
                    # Test the connection with a simple prompt
                    print("🧪 Testing API connection...")
                    test_response = model.generate_content(
                        "Say only 'SUCCESS'",
                        generation_config=genai.types.GenerationConfig(
                            temperature=0.7,
                            max_output_tokens=10
                        )
                    )
                    
                    test_result = test_response.text.strip()
                    print(f"✅ API test successful with {model_variant}! Response: '{test_result}'")
                    successful_model = model
                    break  # Stop at first successful model
                    
                except Exception as e:
                    print(f"❌ Model {model_variant} failed: {str(e)}")
                    continue
            
            if successful_model:
                print(f"🎯 Successfully initialized with model: {model_variant}")
                return successful_model
            else:
                print("❌ All model variations failed")
                return None
            
        except Exception as e:
            print(f"❌ Error in Gemini setup: {str(e)}")
            traceback.print_exc()
            return None
    
    def _test_system_dependencies(self):
        """Test and install missing dependencies"""
        print("🔧 Checking system dependencies...")
        
        missing_packages = []
        
        # Test required packages
        try:
            import google.generativeai
        except ImportError:
            missing_packages.append("google-generativeai")
        
        try:
            from gtts import gTTS
        except ImportError:
            missing_packages.append("gtts")
        
        try:
            import pygame
        except ImportError:
            missing_packages.append("pygame")
        
        if missing_packages:
            print(f"❌ Missing packages: {missing_packages}")
            print("💡 Run: pip install " + " ".join(missing_packages))
            return False
        
        # Initialize pygame mixer
        try:
            import pygame
            pygame.mixer.init(frequency=22050, size=-16, channels=2, buffer=512)
            print("✅ Audio system initialized")
        except Exception as e:
            print(f"❌ Audio system failed: {e}")
            print("💡 Try: pip install pygame --upgrade")
        
        return True
    
    def generate_motivation(self, request: MotivationRequest) -> MotivationResponse:
        """
        Generate motivational message with Gemini (fallback to templates if unavailable)
        """
        print(f"🎯 Generating motivation (Stress: {request.stress_level}, Category: {request.stress_category})")
        print(f"🤖 Gemini Available: {self.gemini_available}")
        print(f"📝 User Message: {request.user_message}")
        
        try:
<<<<<<< HEAD
            # Use Gemini if available, otherwise fallback
            if self.gemini_available and self.gemini_model:
                print("🤖 Using Gemini for motivational message...")
                motivational_text = self._gemini_motivation(request)
                llm_used = True
            else:
                print("🔄 Using fallback motivational messages...")
                motivational_text = self._fallback_motivation(request)
                llm_used = False
=======
            # Validate input
            if not (0 <= request.stress_level <= 10):
                raise ValueError("Stress level must be between 0 and 10")
            
            logger.info(f"🎯 Generating motivation for stress level: {request.stress_level} ({request.stress_category})")
            
            # Generate motivational message using Gemini AI
            motivational_text = self._generate_gemini_motivation(request)
>>>>>>> 60639980
            
            # Generate audio if requested
            audio_path = None
            audio_duration = None
            if request.generate_audio and motivational_text:
                audio_path = self._generate_audio_simple(motivational_text, request.voice_gender)
                if audio_path:
                    # Estimate duration (rough calculation)
                    audio_duration = len(motivational_text.split()) * 0.5
            
            return MotivationResponse(
                motivational_message=motivational_text,
                audio_file_path=audio_path,
                success=True,
                voice_used=request.voice_gender,
                audio_duration=audio_duration,
                llm_used=llm_used
            )
            
        except Exception as e:
<<<<<<< HEAD
            print(f"❌ Error in generate_motivation: {e}")
            traceback.print_exc()
            # Always return a fallback message on error
            fallback_text = self._get_fallback_message(request.stress_category)
            return MotivationResponse(
                motivational_message=fallback_text,
                success=False,
                voice_used=request.voice_gender,
                llm_used=False
            )
    
    def _gemini_motivation(self, request: MotivationRequest) -> str:
        """Generate motivational message using Gemini with proper error handling"""
=======
            logger.critical(f"❌ CRITICAL ERROR in generate_motivation: {e}")
            raise
    
    def _generate_gemini_motivation(self, request: MotivationRequest) -> str:
        """Generate motivational message using Gemini - AI-only, no fallbacks"""
>>>>>>> 60639980
        try:
            # Build comprehensive prompt
            prompt = self._build_motivation_prompt(request)
            
            print("📤 Sending motivation request to Gemini...")
            print(f"📝 Prompt length: {len(prompt)} characters")
            
            # Generate content with Gemini
            response = self.gemini_model.generate_content(
                prompt,
                generation_config=genai.types.GenerationConfig(
                    temperature=0.8,  # More creative
                    top_p=0.9,
                    top_k=40,
                    max_output_tokens=150,
                    candidate_count=1
                )
            )
            
            # Extract text from response
            motivational_text = response.text.strip()
            print(f"📨 Gemini raw response: {motivational_text}")
            
<<<<<<< HEAD
            # Validate response
            if self._validate_motivation_response(motivational_text):
                print("✅ Gemini motivation validated successfully")
                return motivational_text
            else:
                print("❌ Gemini response invalid, using fallback")
                return self._fallback_motivation(request)
=======
            # Clean and validate the response
            if len(motivational_text) < 10 or len(motivational_text) > 300:
                raise ValueError(f"Invalid response length from Gemini: {len(motivational_text)} characters")
>>>>>>> 60639980
                
        except Exception as e:
<<<<<<< HEAD
            print(f"❌ Gemini motivation failed: {e}")
            
            # Check for quota issues and disable if needed
            error_str = str(e).lower()
            if "quota" in error_str or "429" in error_str or "resource_exhausted" in error_str:
                print("❌ Gemini quota exceeded - switching to fallback")
                self.gemini_available = False
            elif "not found" in error_str:
                print("❌ Model not found - check model name")
                self.gemini_available = False
            
            return self._fallback_motivation(request)
=======
            logger.critical(f"❌ Gemini motivation generation failed: {e}")
            raise
>>>>>>> 60639980
    
    def _build_motivation_prompt(self, request: MotivationRequest) -> str:
        """Build detailed motivation prompt for Gemini"""
        
        # Define stress-level specific guidance
        stress_guidance = {
            "Low": "Focus on encouragement and celebrating their self-awareness. Keep it light and uplifting.",
            "Medium": "Acknowledge the challenge while reinforcing their strength. Balance empathy with encouragement.",
            "High": "Offer comfort and presence. Validate the difficulty and provide emotional support.",
            "Very High": "Provide calming reassurance and deep emotional support. Make them feel heard and not alone.", 
            "Chronic High": "Acknowledge their endurance and ongoing strength. Honor their resilience through sustained difficulty."
        }
        
        guidance = stress_guidance.get(request.stress_category, "Provide warm, empathetic support")
        
        prompt = f"""Create a brief, supportive motivational message for someone experiencing stress.

CONTEXT:
- Stress Level: {request.stress_level}/10 ({request.stress_category})
- What they shared: "{request.user_message}"

GUIDELINES:
{guidance}

REQUIREMENTS:
• 1-2 sentences maximum (be concise)
• Warm, caring, supportive tone
• Include one relevant emoji at the end  
• Validate their feelings
• Sound genuine and personal
• Focus on emotional support, not advice

IMPORTANT: Return ONLY the motivational message text, nothing else. No explanations."""

        return prompt
    
<<<<<<< HEAD
    def _validate_motivation_response(self, text: str) -> bool:
        """Validate that the Gemini response meets requirements"""
        if not text or len(text.strip()) < 10:
            print("❌ Response too short or empty")
            return False
        
        # Check for reasonable length
        word_count = len(text.split())
        if word_count > 60:  # Too long
            print(f"❌ Response too long: {word_count} words")
            return False
        if word_count < 5:   # Too short
            print(f"❌ Response too short: {word_count} words")
            return False
        
        # Check if it looks like an error message or meta-commentary
        error_indicators = [
            "i cannot", "i can't", "i'm unable", "as an ai",
            "i apologize", "sorry", "i don't have", "i am not",
            "cannot create", "unable to", "here is", "the following"
        ]
        
        text_lower = text.lower()
        for indicator in error_indicators:
            if indicator in text_lower:
                print(f"❌ Response contains error indicator: {indicator}")
                return False
        
        print(f"✅ Response validated: {word_count} words")
        return True
    
    def _fallback_motivation(self, request: MotivationRequest) -> str:
        """Fallback motivational messages"""
        print("🔄 Falling back to template messages")
        return self._get_fallback_message(request.stress_category)
    
    def _get_fallback_message(self, stress_category: str) -> str:
        """Get a fallback motivational message based on stress category"""
        fallback_messages = {
            "Low": [
                "You're doing amazing! Keep shining ✨",
                "So proud of you for taking care of yourself! 🌟",
                "You've got this! Your energy is inspiring 💫",
                "Every small step counts - you're making great progress! 🎯",
                "Your positive energy is contagious! Keep going! 🌈"
            ],
            "Medium": [
                "I see you working through this. You're stronger than you think 💪",
                "One step at a time, one breath at a time. You've got this 🌸",
                "This is tough, but you're tougher. I believe in you! ⭐",
                "Progress isn't always linear - you're doing better than you think! 🌱",
                "You're navigating challenges with such grace and strength! 🦋"
            ],
            "High": [
                "I'm right here with you. However you feel is completely okay 🫂",
                "Just breathe. However you need to get through this moment is enough 💗",
                "You don't have to carry this alone. I'm sitting with you in this 🤝",
                "It's okay to not be okay. I'm here with you through this 💙",
                "This moment is tough, but you're tougher. I believe in your strength! 💫"
            ],
            "Very High": [
                "However heavy this feels, you're not alone. I'm here with you 🌙",
                "Just keep breathing. However you're surviving right now is brave 💫",
                "No words needed. I'm just here, holding space for you 🕊️",
                "You're weathering the storm with incredible courage ⛈️",
                "However dark it seems, I'm here holding the light for you 🕯️"
            ],
            "Chronic High": [
                "You've been carrying this for so long, and you're still here. That's incredible strength 🌟",
                "Day after day, you keep showing up. I see your courage and I'm in awe 💎",
                "However tired you are, however much it hurts - I see you, and I'm not going anywhere 🤗",
                "Your resilience through ongoing challenges is truly remarkable 🌺",
                "Through all the difficult days, you continue to show such strength 🦁"
            ],
            "default": [
                "I'm here for you. Take a deep breath. You've got this 💫",
                "You're not alone in this. I'm right here with you 🤝",
                "However you're feeling right now is valid. I'm listening 👂",
                "You're doing the best you can, and that's always enough 💚",
                "I believe in you and your ability to get through this 🌟"
            ]
        }
        
        import random
        messages = fallback_messages.get(stress_category, fallback_messages["default"])
        selected = random.choice(messages)
        print(f"✅ Using fallback message: {selected}")
        return selected
    
    def _generate_audio_simple(self, text: str, voice_gender: str) -> str:
        """
        SIMPLE & RELIABLE audio generation using gTTS
        """
=======
    def _text_to_speech(self, text: str, stress_category: str, voice_gender: str = "female") -> str:
        """Convert text to speech and return audio file path"""
>>>>>>> 60639980
        try:
            from gtts import gTTS
            
            # Create temp file
            temp_dir = tempfile.gettempdir()
            filename = f"motivation_{voice_gender}_{uuid.uuid4().hex[:8]}.mp3"
            audio_path = os.path.join(temp_dir, filename)
            
            print(f"🔊 Generating audio: '{text[:50]}...'")
            
            # Generate speech
            tts = gTTS(text=text, lang='en', slow=False)
            tts.save(audio_path)
            
            # Verify file
            if os.path.exists(audio_path) and os.path.getsize(audio_path) > 1024:
                print(f"✅ Audio saved: {audio_path} ({os.path.getsize(audio_path)} bytes)")
                
                # Cache file info
                self.audio_files[audio_path] = {
                    'text': text,
                    'voice_gender': voice_gender,
                    'created_at': time.time()
                }
                
                return audio_path
            else:
                print("❌ Audio file creation failed")
                return None
                
        except Exception as e:
<<<<<<< HEAD
            print(f"❌ Audio generation failed: {e}")
            traceback.print_exc()
            return None
=======
            print(f"❌ Text-to-speech conversion failed: {e}")
            raise
>>>>>>> 60639980
    
    def play_audio(self, audio_path: str) -> bool:
        """
        SIMPLE & RELIABLE audio playback
        """
        try:
            if not audio_path or not os.path.exists(audio_path):
                print("❌ Audio file not found")
                return False
            
            print(f"🔊 Playing: {os.path.basename(audio_path)}")
            
            # Method 1: Try pygame first
            try:
                import pygame
                
                # Stop any current playback
                pygame.mixer.music.stop()
                
                # Load and play
                pygame.mixer.music.load(audio_path)
                pygame.mixer.music.play()
                
                # Check if playing
                time.sleep(0.5)
                
                if pygame.mixer.music.get_busy():
                    print("✅ Playing with pygame")
                    return True
                    
            except Exception as e:
                print(f"❌ Pygame failed: {e}")
            
            # Method 2: Try system command
            try:
                system = platform.system()
                
                if system == "Windows":
                    os.startfile(audio_path)
                elif system == "Darwin":  # macOS
                    subprocess.run(['afplay', audio_path], check=False)
                else:  # Linux
                    subprocess.run(['xdg-open', audio_path], check=False)
                
                print("✅ Playing with system command")
                return True
                
            except Exception as e:
                print(f"❌ System command failed: {e}")
            
            print("❌ All playback methods failed")
            return False
            
        except Exception as e:
<<<<<<< HEAD
            print(f"❌ Playback error: {e}")
            return False
=======
            print(f"❌ Audio playback failed: {e}")
            raise
>>>>>>> 60639980
    
    def stop_audio(self) -> bool:
        """Stop audio playback"""
        try:
            import pygame
            pygame.mixer.music.stop()
            print("⏹️ Audio stopped")
            return True
        except:
            return True
    
    def is_audio_playing(self) -> bool:
        """Check if audio is playing"""
        try:
            import pygame
            return pygame.mixer.music.get_busy()
        except:
            return False
    
    def test_gemini_directly(self):
        """Test Gemini directly to see if it works"""
        print("\n" + "="*50)
        print("🧪 DIRECT GEMINI TEST")
        print("="*50)
        
        if not self.gemini_available:
            print("❌ Gemini not available")
            return
        
        try:
            # Test with a simple prompt
            test_prompt = "Create a short motivational message for someone feeling stressed. Include one emoji."
            print(f"📤 Testing with prompt: {test_prompt}")
            
            response = self.gemini_model.generate_content(
                test_prompt,
                generation_config=genai.types.GenerationConfig(
                    temperature=0.8,
                    max_output_tokens=100
                )
            )
            
            print(f"📨 Direct test response: {response.text}")
            print("✅ Direct Gemini test successful!")
            
        except Exception as e:
            print(f"❌ Direct Gemini test failed: {e}")
            traceback.print_exc()
    
    def test_system(self):
        """Test the complete system"""
        print("\n" + "="*50)
        print("🧪 MOTIVATIONAL AGENT SYSTEM TEST")
        print("="*50)
        
        # First test Gemini directly
        self.test_gemini_directly()
        
        # Test with different stress levels
        test_cases = [
            ("Low", 3.0, "I'm feeling pretty good today"),
            ("Medium", 5.5, "Work is getting a bit stressful"),
            ("High", 7.5, "I'm feeling really overwhelmed with deadlines"),
            ("Very High", 9.0, "I don't know how to handle this pressure"),
        ]
        
        for stress_category, stress_level, user_message in test_cases:
            print(f"\n🧪 Testing {stress_category} stress...")
            
            request = MotivationRequest(
                stress_level=stress_level,
                stress_category=stress_category,
                user_message=user_message,
                voice_gender="female",
                generate_audio=False  # Disable audio for testing
            )
            
            response = self.generate_motivation(request)
            print(f"✅ Message: {response.motivational_message}")
            print(f"✅ LLM Used: {response.llm_used}")
            print(f"✅ Success: {response.success}")
        
        print("\n" + "="*50)
        print("🎉 MOTIVATIONAL AGENT TEST COMPLETED")
        print("="*50)

# Create the agent instance
motivational_agent = MotivationalAgent(use_gemini=True)

<<<<<<< HEAD
# Test if run directly
if __name__ == "__main__":
    print("🚀 Starting Motivational Agent Test...")
    motivational_agent.test_system()
=======
# Create a singleton instance with error handling
try:
    motivational_agent = MotivationalAgent(use_gemini=True)
except Exception as e:
    print(f"FATAL ERROR: {e}")
    print("Please ensure GOOGLE_API_KEY is set in your .env file")
    motivational_agent = None
>>>>>>> 60639980
<|MERGE_RESOLUTION|>--- conflicted
+++ resolved
@@ -1,21 +1,17 @@
 import logging
 from typing import Dict, Any, Optional
 from pydantic import BaseModel
+import google.generativeai as genai
 import os
 from dotenv import load_dotenv
+import pygame
+from gtts import gTTS
 import tempfile
 import uuid
 import time
-import traceback
-import subprocess
-import sys
-import platform
-import json
-import re
-import google.generativeai as genai
-
-# Configure logging
-logging.basicConfig(level=logging.INFO)
+import threading
+from datetime import datetime, timedelta
+ 
 logger = logging.getLogger(__name__)
 
 class MotivationRequest(BaseModel):
@@ -24,40 +20,39 @@
     user_message: str
     user_preferences: Optional[Dict[str, Any]] = None
     generate_audio: bool = True
-    voice_gender: str = "female"
+    voice_gender: str = "female"  # "male" or "female"
+    auto_play: bool = True  # New parameter to auto-play audio
 
 class MotivationResponse(BaseModel):
     motivational_message: str
     audio_file_path: Optional[str] = None
     success: bool
     voice_used: str = "female"
-    audio_duration: Optional[float] = None
-    llm_used: bool = False
+    audio_played: bool = False  # New field to indicate if audio was played
+    audio_duration: Optional[float] = None  # Audio duration in seconds
+
+class AudioPlayerState:
+    def __init__(self):
+        self.is_playing = False
+        self.is_paused = False
+        self.current_position = 0.0  # Current playback position in seconds
+        self.duration = 0.0  # Total audio duration in seconds
+        self.current_audio_path = None
+        self.playback_start_time = None
+        self.last_pause_time = None
+        self.total_paused_time = 0.0
 
 class MotivationalAgent:
     def __init__(self, use_gemini=True):
         self.use_gemini = use_gemini
-        self.gemini_model = None
-        self.gemini_available = False
-        self.audio_files = {}
-        self.current_audio_path = None
-        
-        print(f"🎵 Initializing Motivational Agent - use_gemini: {use_gemini}")
-        
-<<<<<<< HEAD
-        # Test audio system first
-        self._test_system_dependencies()
-        
-        # Gemini configuration
-        if use_gemini:
-            self.gemini_model = self._setup_gemini()
-            if self.gemini_model:
-                print("✅ Gemini model initialized successfully")
-                self.gemini_available = True
-            else:
-                print("❌ Gemini setup failed, using fallback messages")
-                self.gemini_available = False
-=======
+        self.gemini_client = None
+        self.audio_files = {}  # Cache for audio files
+        self.audio_state = AudioPlayerState()
+        self.playback_thread = None
+        self.should_stop_playback = False
+        
+        print(f"🔧 Initializing MotivationalAgent - use_gemini: {use_gemini}")
+        
         if not use_gemini:
             raise Exception("❌ AI motivation requires use_gemini=True. Rule-based messages are no longer supported.")
         
@@ -66,150 +61,50 @@
             raise Exception("❌ Gemini setup failed - AI motivation requires valid API key and connection")
         
         print("✅ Gemini client initialized for motivational agent")
->>>>>>> 60639980
-        
-        print("✅ Motivational Agent Ready!")
-        print(f"🤖 Gemini Status: {'Available' if self.gemini_available else 'Using Fallback Messages'}")
+        
+        # Initialize pygame mixer for audio playback
+        try:
+            pygame.mixer.init(frequency=22050, size=-16, channels=2, buffer=512)
+            pygame.mixer.music.set_endevent(pygame.USEREVENT + 1)  # Custom event for playback end
+            print("✅ Audio system initialized")
+        except Exception as e:
+            print(f"❌ Audio system initialization failed: {e}")
     
     def _setup_gemini(self):
-        """Setup Gemini client with proper error handling"""
+        """Setup Gemini client for motivational messages"""
         try:
             load_dotenv()
             api_key = os.getenv('GOOGLE_API_KEY')
             
             if not api_key:
-                print("❌ GOOGLE_API_KEY not found in environment variables")
-                print("💡 Create a .env file with: GOOGLE_API_KEY=your_api_key_here")
+                print("❌ GOOGLE_API_KEY not found for motivational agent")
                 return None
             
-            print(f"🔑 API Key found: {api_key[:12]}...")
-            
-            # Configure Gemini
             genai.configure(api_key=api_key)
             
-<<<<<<< HEAD
-            # Use specific model or default - CORRECTED MODEL NAMES
-            model_name = os.getenv('GEMINI_MODEL', 'models/gemini-2.0-flash-001')
-            print(f"🤖 Attempting to use Gemini model: {model_name}")
-            
-            # Try different model formats - CORRECTED LIST
-            model_variations = [
-                'models/gemini-2.0-flash-001',  # Your preferred model
-                'gemini-2.0-flash-001',
-                'models/gemini-2.0-flash',
-                'gemini-2.0-flash',
-                'models/gemini-1.5-flash',
-                'gemini-1.5-flash',
-                'models/gemini-1.5-pro', 
-                'gemini-1.5-pro',
-                'models/gemini-pro',
-                'gemini-pro'
-            ]
-=======
             # Use the model from .env file, fallback to gemini-2.0-flash-001
             model_name = os.getenv('GEMINI_MODEL', 'models/gemini-2.0-flash-001')
             print(f"📱 Using Gemini model: {model_name}")
             model = genai.GenerativeModel(model_name)
->>>>>>> 60639980
-            
-            # Remove duplicates and ensure we try the preferred one first
-            model_variations = list(dict.fromkeys(model_variations))
-            
-            successful_model = None
-            for model_variant in model_variations:
-                try:
-                    print(f"🔄 Trying model: {model_variant}")
-                    model = genai.GenerativeModel(model_variant)
-                    
-                    # Test the connection with a simple prompt
-                    print("🧪 Testing API connection...")
-                    test_response = model.generate_content(
-                        "Say only 'SUCCESS'",
-                        generation_config=genai.types.GenerationConfig(
-                            temperature=0.7,
-                            max_output_tokens=10
-                        )
-                    )
-                    
-                    test_result = test_response.text.strip()
-                    print(f"✅ API test successful with {model_variant}! Response: '{test_result}'")
-                    successful_model = model
-                    break  # Stop at first successful model
-                    
-                except Exception as e:
-                    print(f"❌ Model {model_variant} failed: {str(e)}")
-                    continue
-            
-            if successful_model:
-                print(f"🎯 Successfully initialized with model: {model_variant}")
-                return successful_model
+            
+            # Test the connection
+            test_response = model.generate_content("Say only 'MOTIVATION_READY'")
+            if "MOTIVATION_READY" in test_response.text:
+                print("✅ Gemini motivational agent ready")
+                return model
             else:
-                print("❌ All model variations failed")
+                print("❌ Gemini test failed")
                 return None
-            
-        except Exception as e:
-            print(f"❌ Error in Gemini setup: {str(e)}")
-            traceback.print_exc()
+                
+        except Exception as e:
+            print(f"❌ Error in Gemini setup for motivational agent: {str(e)}")
             return None
-    
-    def _test_system_dependencies(self):
-        """Test and install missing dependencies"""
-        print("🔧 Checking system dependencies...")
-        
-        missing_packages = []
-        
-        # Test required packages
-        try:
-            import google.generativeai
-        except ImportError:
-            missing_packages.append("google-generativeai")
-        
-        try:
-            from gtts import gTTS
-        except ImportError:
-            missing_packages.append("gtts")
-        
-        try:
-            import pygame
-        except ImportError:
-            missing_packages.append("pygame")
-        
-        if missing_packages:
-            print(f"❌ Missing packages: {missing_packages}")
-            print("💡 Run: pip install " + " ".join(missing_packages))
-            return False
-        
-        # Initialize pygame mixer
-        try:
-            import pygame
-            pygame.mixer.init(frequency=22050, size=-16, channels=2, buffer=512)
-            print("✅ Audio system initialized")
-        except Exception as e:
-            print(f"❌ Audio system failed: {e}")
-            print("💡 Try: pip install pygame --upgrade")
-        
-        return True
     
     def generate_motivation(self, request: MotivationRequest) -> MotivationResponse:
         """
-        Generate motivational message with Gemini (fallback to templates if unavailable)
+        Generate motivational message based on stress level and convert to audio
         """
-        print(f"🎯 Generating motivation (Stress: {request.stress_level}, Category: {request.stress_category})")
-        print(f"🤖 Gemini Available: {self.gemini_available}")
-        print(f"📝 User Message: {request.user_message}")
-        
-        try:
-<<<<<<< HEAD
-            # Use Gemini if available, otherwise fallback
-            if self.gemini_available and self.gemini_model:
-                print("🤖 Using Gemini for motivational message...")
-                motivational_text = self._gemini_motivation(request)
-                llm_used = True
-            else:
-                print("🔄 Using fallback motivational messages...")
-                motivational_text = self._fallback_motivation(request)
-                llm_used = False
-=======
+        try:
             # Validate input
             if not (0 <= request.stress_level <= 10):
                 raise ValueError("Stress level must be between 0 and 10")
@@ -218,437 +113,498 @@
             
             # Generate motivational message using Gemini AI
             motivational_text = self._generate_gemini_motivation(request)
->>>>>>> 60639980
             
             # Generate audio if requested
             audio_path = None
+            audio_played = False
             audio_duration = None
+            
             if request.generate_audio and motivational_text:
-                audio_path = self._generate_audio_simple(motivational_text, request.voice_gender)
-                if audio_path:
-                    # Estimate duration (rough calculation)
-                    audio_duration = len(motivational_text.split()) * 0.5
+                audio_path = self._text_to_speech(motivational_text, request.stress_category, request.voice_gender)
+                
+                # Estimate audio duration (rough calculation)
+                audio_duration = len(motivational_text.split()) * 0.4  # ~0.4 seconds per word
+                
+                # Auto-play audio if requested (non-blocking)
+                if request.auto_play and audio_path:
+                    print("🔊 Starting audio playback in background...")
+                    audio_played = self.play_audio(audio_path)
             
             return MotivationResponse(
                 motivational_message=motivational_text,
                 audio_file_path=audio_path,
                 success=True,
                 voice_used=request.voice_gender,
-                audio_duration=audio_duration,
-                llm_used=llm_used
+                audio_played=audio_played,
+                audio_duration=audio_duration
             )
             
         except Exception as e:
-<<<<<<< HEAD
-            print(f"❌ Error in generate_motivation: {e}")
-            traceback.print_exc()
-            # Always return a fallback message on error
-            fallback_text = self._get_fallback_message(request.stress_category)
+            logger.critical(f"❌ CRITICAL ERROR in generate_motivation: {e}")
+            # Return a fallback response instead of raising
             return MotivationResponse(
-                motivational_message=fallback_text,
+                motivational_message="I'm here for you. Take a deep breath. You've got this. 💫",
                 success=False,
                 voice_used=request.voice_gender,
-                llm_used=False
+                audio_played=False
             )
     
-    def _gemini_motivation(self, request: MotivationRequest) -> str:
-        """Generate motivational message using Gemini with proper error handling"""
-=======
-            logger.critical(f"❌ CRITICAL ERROR in generate_motivation: {e}")
-            raise
+    def generate_and_play_motivation(self, request: MotivationRequest) -> MotivationResponse:
+        """Convenience method that always generates and plays audio"""
+        request.auto_play = True
+        request.generate_audio = True
+        return self.generate_motivation(request)
     
     def _generate_gemini_motivation(self, request: MotivationRequest) -> str:
         """Generate motivational message using Gemini - AI-only, no fallbacks"""
->>>>>>> 60639980
-        try:
-            # Build comprehensive prompt
+        try:
             prompt = self._build_motivation_prompt(request)
             
-            print("📤 Sending motivation request to Gemini...")
-            print(f"📝 Prompt length: {len(prompt)} characters")
-            
-            # Generate content with Gemini
-            response = self.gemini_model.generate_content(
+            print(f"📤 Sending motivational prompt to Gemini...")
+            
+            response = self.gemini_client.generate_content(
                 prompt,
                 generation_config=genai.types.GenerationConfig(
-                    temperature=0.8,  # More creative
+                    temperature=0.8,  # Balanced creativity
                     top_p=0.9,
-                    top_k=40,
                     max_output_tokens=150,
-                    candidate_count=1
                 )
             )
             
-            # Extract text from response
             motivational_text = response.text.strip()
-            print(f"📨 Gemini raw response: {motivational_text}")
-            
-<<<<<<< HEAD
-            # Validate response
-            if self._validate_motivation_response(motivational_text):
-                print("✅ Gemini motivation validated successfully")
-                return motivational_text
-            else:
-                print("❌ Gemini response invalid, using fallback")
-                return self._fallback_motivation(request)
-=======
+            
             # Clean and validate the response
             if len(motivational_text) < 10 or len(motivational_text) > 300:
                 raise ValueError(f"Invalid response length from Gemini: {len(motivational_text)} characters")
->>>>>>> 60639980
-                
-        except Exception as e:
-<<<<<<< HEAD
-            print(f"❌ Gemini motivation failed: {e}")
-            
-            # Check for quota issues and disable if needed
-            error_str = str(e).lower()
-            if "quota" in error_str or "429" in error_str or "resource_exhausted" in error_str:
-                print("❌ Gemini quota exceeded - switching to fallback")
-                self.gemini_available = False
-            elif "not found" in error_str:
-                print("❌ Model not found - check model name")
-                self.gemini_available = False
-            
-            return self._fallback_motivation(request)
-=======
+                
+            print(f"✅ Gemini generated motivational message: {motivational_text}")
+            return motivational_text
+            
+        except Exception as e:
             logger.critical(f"❌ Gemini motivation generation failed: {e}")
             raise
->>>>>>> 60639980
     
     def _build_motivation_prompt(self, request: MotivationRequest) -> str:
-        """Build detailed motivation prompt for Gemini"""
-        
-        # Define stress-level specific guidance
-        stress_guidance = {
-            "Low": "Focus on encouragement and celebrating their self-awareness. Keep it light and uplifting.",
-            "Medium": "Acknowledge the challenge while reinforcing their strength. Balance empathy with encouragement.",
-            "High": "Offer comfort and presence. Validate the difficulty and provide emotional support.",
-            "Very High": "Provide calming reassurance and deep emotional support. Make them feel heard and not alone.", 
-            "Chronic High": "Acknowledge their endurance and ongoing strength. Honor their resilience through sustained difficulty."
+        """Build SPECIFIC motivational prompts that generate actual motivational content"""
+        
+        # Stress-specific motivational frameworks
+        stress_motivation_frameworks = {
+            "Low": """
+            Create a POSITIVE REINFORCEMENT motivational message for someone doing well.
+            
+            USER CONTEXT:
+            - Stress Level: {score}/10 (Low - They're managing well)
+            - Their Situation: "{message}"
+            
+            MESSAGE REQUIREMENTS:
+            • CELEBRATE their current positive state
+            • ENCOURAGE continued self-care habits  
+            • INSPIRE them to maintain this good energy
+            • Use uplifting, empowering language
+            • Include one relevant emoji
+            • Keep it 1-2 sentences maximum
+            
+            EXAMPLES OF GOOD MOTIVATION:
+            "Your positive energy is creating ripples of goodness! Keep nurturing that beautiful mindset. 🌟"
+            "You're proof that consistent self-care leads to amazing results. Keep shining your light! ✨"
+            "This balanced energy you've cultivated is your superpower. The world needs more of your radiance! 💫"
+            
+            Create a similar uplifting message that celebrates their current success.
+            """,
+            
+            "Medium": """
+            Create an EMPOWERING motivational message for someone handling moderate stress.
+            
+            USER CONTEXT:
+            - Stress Level: {score}/10 (Medium - They're coping but feeling pressure)
+            - Their Situation: "{message}"
+            
+            MESSAGE REQUIREMENTS:
+            • ACKNOWLEDGE their strength in managing challenges
+            • REMIND them of their resilience
+            • OFFER perspective and hope
+            • Use encouraging, supportive language
+            • Include one relevant emoji
+            • Keep it 1-2 sentences maximum
+            
+            EXAMPLES OF GOOD MOTIVATION:
+            "Every challenge you're navigating is building a stronger, wiser version of you. This growth is priceless! 💪"
+            "You're in the process of overcoming, and that process itself is a victory. Keep going, warrior! 🛡️"
+            "The fact that you're still moving forward despite the pressure shows incredible inner strength. You've got this! 🌱"
+            
+            Create a similar empowering message that builds their confidence.
+            """,
+            
+            "High": """
+            Create a COMFORTING BUT STRENGTH-FOCUSED motivational message for high stress.
+            
+            USER CONTEXT:
+            - Stress Level: {score}/10 (High - They're really struggling)
+            - Their Situation: "{message}"
+            
+            MESSAGE REQUIREMENTS:
+            • VALIDATE their feelings without dwelling on pain
+            • REMIND them of their inherent strength
+            • FOCUS on survival and small victories
+            • Use gentle but powerful language
+            • Include one comforting emoji
+            • Keep it 1-2 sentences maximum
+            
+            EXAMPLES OF GOOD MOTIVATION:
+            "Even on your hardest days, there's a strength in you that never breaks—it just learns new ways to bend and grow. 🌊"
+            "This heavy season is temporary, but the resilience you're building now will last forever. You're weathering the storm beautifully. ⛈️"
+            "Every breath you take through this difficulty is an act of courage. Your perseverance is quietly magnificent. 🕊️"
+            
+            Create a similar comforting yet empowering message.
+            """,
+            
+            "Very High": """
+            Create a DEEP SUPPORT motivational message for extreme stress.
+            
+            USER CONTEXT:
+            - Stress Level: {score}/10 (Very High - They're overwhelmed)
+            - Their Situation: "{message}"
+            
+            MESSAGE REQUIREMENTS:
+            • OFFER deep emotional support
+            • FOCUS on basic survival and self-compassion
+            • REMIND them they're not alone
+            • Use very gentle, reassuring language
+            • Include one supportive emoji
+            • Keep it 1-2 sentences maximum
+            
+            EXAMPLES OF GOOD MOTIVATION:
+            "In this moment of overwhelm, remember: you don't have to solve everything at once. Just breathe, just be, just survive this moment—that's enough. 🫂"
+            "The weight may feel unbearable, but you're still here, still breathing, still fighting. That alone makes you incredibly powerful. 💎"
+            "When everything feels too heavy, focus only on this single moment. You've survived 100% of your hardest days so far—you will survive this too. 🌙"
+            
+            Create a similar deeply supportive message.
+            """,
+            
+            "Chronic High": """
+            Create a RESILIENCE-FOCUSED motivational message for long-term stress.
+            
+            USER CONTEXT:
+            - Stress Level: {score}/10 (Chronic High - Long-term struggle)
+            - Their Situation: "{message}"
+            
+            MESSAGE REQUIREMENTS:
+            • HONOR their endurance and persistence
+            • ACKNOWLEDGE the length of their struggle
+            • FOCUS on their incredible resilience
+            • Use respectful, honoring language
+            • Include one meaningful emoji
+            • Keep it 1-2 sentences maximum
+            
+            EXAMPLES OF GOOD MOTIVATION:
+            "The fact that you continue to show up day after day through ongoing challenges reveals a strength most people will never know. You are resilience in human form. 🏔️"
+            "Your journey through long-term difficulty has forged a depth of character and wisdom that can't be taught—only earned. You are remarkable. 📜"
+            "Through seasons of sustained challenge, you've developed an incredible capacity to endure and adapt. This makes you uniquely powerful. 🌅"
+            
+            Create a similar resilience-honoring message.
+            """
         }
         
-        guidance = stress_guidance.get(request.stress_category, "Provide warm, empathetic support")
-        
-        prompt = f"""Create a brief, supportive motivational message for someone experiencing stress.
-
-CONTEXT:
-- Stress Level: {request.stress_level}/10 ({request.stress_category})
-- What they shared: "{request.user_message}"
-
-GUIDELINES:
-{guidance}
-
-REQUIREMENTS:
-• 1-2 sentences maximum (be concise)
-• Warm, caring, supportive tone
-• Include one relevant emoji at the end  
-• Validate their feelings
-• Sound genuine and personal
-• Focus on emotional support, not advice
-
-IMPORTANT: Return ONLY the motivational message text, nothing else. No explanations."""
-
+        # Get the appropriate motivational framework
+        framework = stress_motivation_frameworks.get(request.stress_category, stress_motivation_frameworks["Medium"])
+        
+        # Format the prompt with specific context
+        prompt = framework.format(
+            score=request.stress_level,
+            message=request.user_message
+        )
+        
+        # Add strict output requirements
+        prompt += """
+        
+        CRITICAL OUTPUT RULES:
+        1. Return ONLY the motivational message text
+        2. No explanations, no markdown, no additional text
+        3. Must be genuinely motivational and uplifting
+        4. Must include one relevant emoji at the end
+        5. Must be 1-2 sentences maximum
+        6. Sound authentic and heartfelt
+        
+        FINAL OUTPUT:"""
+        
         return prompt
     
-<<<<<<< HEAD
-    def _validate_motivation_response(self, text: str) -> bool:
-        """Validate that the Gemini response meets requirements"""
-        if not text or len(text.strip()) < 10:
-            print("❌ Response too short or empty")
-            return False
-        
-        # Check for reasonable length
-        word_count = len(text.split())
-        if word_count > 60:  # Too long
-            print(f"❌ Response too long: {word_count} words")
-            return False
-        if word_count < 5:   # Too short
-            print(f"❌ Response too short: {word_count} words")
-            return False
-        
-        # Check if it looks like an error message or meta-commentary
-        error_indicators = [
-            "i cannot", "i can't", "i'm unable", "as an ai",
-            "i apologize", "sorry", "i don't have", "i am not",
-            "cannot create", "unable to", "here is", "the following"
-        ]
-        
-        text_lower = text.lower()
-        for indicator in error_indicators:
-            if indicator in text_lower:
-                print(f"❌ Response contains error indicator: {indicator}")
-                return False
-        
-        print(f"✅ Response validated: {word_count} words")
-        return True
-    
-    def _fallback_motivation(self, request: MotivationRequest) -> str:
-        """Fallback motivational messages"""
-        print("🔄 Falling back to template messages")
-        return self._get_fallback_message(request.stress_category)
-    
-    def _get_fallback_message(self, stress_category: str) -> str:
-        """Get a fallback motivational message based on stress category"""
-        fallback_messages = {
-            "Low": [
-                "You're doing amazing! Keep shining ✨",
-                "So proud of you for taking care of yourself! 🌟",
-                "You've got this! Your energy is inspiring 💫",
-                "Every small step counts - you're making great progress! 🎯",
-                "Your positive energy is contagious! Keep going! 🌈"
-            ],
-            "Medium": [
-                "I see you working through this. You're stronger than you think 💪",
-                "One step at a time, one breath at a time. You've got this 🌸",
-                "This is tough, but you're tougher. I believe in you! ⭐",
-                "Progress isn't always linear - you're doing better than you think! 🌱",
-                "You're navigating challenges with such grace and strength! 🦋"
-            ],
-            "High": [
-                "I'm right here with you. However you feel is completely okay 🫂",
-                "Just breathe. However you need to get through this moment is enough 💗",
-                "You don't have to carry this alone. I'm sitting with you in this 🤝",
-                "It's okay to not be okay. I'm here with you through this 💙",
-                "This moment is tough, but you're tougher. I believe in your strength! 💫"
-            ],
-            "Very High": [
-                "However heavy this feels, you're not alone. I'm here with you 🌙",
-                "Just keep breathing. However you're surviving right now is brave 💫",
-                "No words needed. I'm just here, holding space for you 🕊️",
-                "You're weathering the storm with incredible courage ⛈️",
-                "However dark it seems, I'm here holding the light for you 🕯️"
-            ],
-            "Chronic High": [
-                "You've been carrying this for so long, and you're still here. That's incredible strength 🌟",
-                "Day after day, you keep showing up. I see your courage and I'm in awe 💎",
-                "However tired you are, however much it hurts - I see you, and I'm not going anywhere 🤗",
-                "Your resilience through ongoing challenges is truly remarkable 🌺",
-                "Through all the difficult days, you continue to show such strength 🦁"
-            ],
-            "default": [
-                "I'm here for you. Take a deep breath. You've got this 💫",
-                "You're not alone in this. I'm right here with you 🤝",
-                "However you're feeling right now is valid. I'm listening 👂",
-                "You're doing the best you can, and that's always enough 💚",
-                "I believe in you and your ability to get through this 🌟"
-            ]
-        }
-        
-        import random
-        messages = fallback_messages.get(stress_category, fallback_messages["default"])
-        selected = random.choice(messages)
-        print(f"✅ Using fallback message: {selected}")
-        return selected
-    
-    def _generate_audio_simple(self, text: str, voice_gender: str) -> str:
-        """
-        SIMPLE & RELIABLE audio generation using gTTS
-        """
-=======
     def _text_to_speech(self, text: str, stress_category: str, voice_gender: str = "female") -> str:
         """Convert text to speech and return audio file path"""
->>>>>>> 60639980
-        try:
-            from gtts import gTTS
-            
-            # Create temp file
+        try:
+            # Create a temporary audio file
             temp_dir = tempfile.gettempdir()
-            filename = f"motivation_{voice_gender}_{uuid.uuid4().hex[:8]}.mp3"
-            audio_path = os.path.join(temp_dir, filename)
-            
-            print(f"🔊 Generating audio: '{text[:50]}...'")
-            
-            # Generate speech
-            tts = gTTS(text=text, lang='en', slow=False)
+            audio_filename = f"motivation_{stress_category.lower()}_{voice_gender}_{uuid.uuid4().hex[:8]}.mp3"
+            audio_path = os.path.join(temp_dir, audio_filename)
+            
+            # Generate speech with appropriate pacing based on stress level
+            slow = stress_category in ["High", "Very High", "Chronic High"]
+            
+            # For gTTS, we can't directly control gender, but we can adjust parameters
+            tts = gTTS(
+                text=text,
+                lang='en',
+                slow=slow,  # Slower speech for high stress messages
+                lang_check=False
+            )
+            
             tts.save(audio_path)
-            
-            # Verify file
-            if os.path.exists(audio_path) and os.path.getsize(audio_path) > 1024:
-                print(f"✅ Audio saved: {audio_path} ({os.path.getsize(audio_path)} bytes)")
-                
-                # Cache file info
-                self.audio_files[audio_path] = {
-                    'text': text,
-                    'voice_gender': voice_gender,
-                    'created_at': time.time()
-                }
-                
-                return audio_path
-            else:
-                print("❌ Audio file creation failed")
-                return None
-                
-        except Exception as e:
-<<<<<<< HEAD
-            print(f"❌ Audio generation failed: {e}")
-            traceback.print_exc()
-            return None
-=======
+            print(f"✅ Audio generated with {voice_gender} voice: {audio_path}")
+            
+            # Cache the audio file path
+            self.audio_files[audio_path] = {
+                'text': text,
+                'voice_gender': voice_gender,
+                'stress_category': stress_category,
+                'created_at': time.time()
+            }
+            
+            return audio_path
+            
+        except Exception as e:
             print(f"❌ Text-to-speech conversion failed: {e}")
             raise
->>>>>>> 60639980
     
     def play_audio(self, audio_path: str) -> bool:
-        """
-        SIMPLE & RELIABLE audio playback
-        """
-        try:
-            if not audio_path or not os.path.exists(audio_path):
-                print("❌ Audio file not found")
+        """Play the generated audio file (non-blocking)"""
+        try:
+            if not audio_path:
+                print("❌ No audio path provided")
                 return False
-            
-            print(f"🔊 Playing: {os.path.basename(audio_path)}")
-            
-            # Method 1: Try pygame first
+                
+            if not os.path.exists(audio_path):
+                print(f"❌ Audio file not found: {audio_path}")
+                return False
+            
+            # Stop any currently playing audio
+            self.stop_audio()
+            
+            # Reset audio state
+            self.audio_state = AudioPlayerState()
+            self.audio_state.current_audio_path = audio_path
+            self.audio_state.is_playing = True
+            self.audio_state.playback_start_time = time.time()
+            
+            # Load and play audio
+            print(f"🔊 Loading and playing audio: {os.path.basename(audio_path)}")
+            pygame.mixer.music.load(audio_path)
+            pygame.mixer.music.play()
+            
+            # Start playback monitoring in a separate thread
+            self.should_stop_playback = False
+            self.playback_thread = threading.Thread(target=self._monitor_playback, daemon=True)
+            self.playback_thread.start()
+            
+            print("🎵 Audio started playing (non-blocking)")
+            return True
+            
+        except pygame.error as e:
+            print(f"❌ Pygame audio error: {e}")
+            self.audio_state.is_playing = False
+            return False
+        except Exception as e:
+            print(f"❌ Audio playback failed: {e}")
+            self.audio_state.is_playing = False
+            return False
+    
+    def _monitor_playback(self):
+        """Monitor audio playback in a separate thread"""
+        try:
+            while not self.should_stop_playback:
+                if self.audio_state.is_playing and not self.audio_state.is_paused:
+                    # Update current position
+                    if self.audio_state.playback_start_time:
+                        elapsed = time.time() - self.audio_state.playback_start_time - self.audio_state.total_paused_time
+                        self.audio_state.current_position = max(0, elapsed)
+                
+                # Check if playback has ended
+                if not pygame.mixer.music.get_busy() and self.audio_state.is_playing and not self.audio_state.is_paused:
+                    print("✅ Audio playback completed")
+                    self.audio_state.is_playing = False
+                    break
+                
+                time.sleep(0.1)  # Small delay to prevent busy waiting
+                
+        except Exception as e:
+            print(f"❌ Playback monitoring error: {e}")
+    
+    def pause_audio(self) -> bool:
+        """Pause currently playing audio"""
+        try:
+            if self.audio_state.is_playing and not self.audio_state.is_paused:
+                pygame.mixer.music.pause()
+                self.audio_state.is_paused = True
+                self.audio_state.last_pause_time = time.time()
+                print("⏸️ Audio paused")
+                return True
+            return False
+        except Exception as e:
+            print(f"❌ Error pausing audio: {e}")
+            return False
+    
+    def resume_audio(self) -> bool:
+        """Resume paused audio"""
+        try:
+            if self.audio_state.is_playing and self.audio_state.is_paused:
+                pygame.mixer.music.unpause()
+                self.audio_state.is_paused = False
+                if self.audio_state.last_pause_time:
+                    pause_duration = time.time() - self.audio_state.last_pause_time
+                    self.audio_state.total_paused_time += pause_duration
+                print("▶️ Audio resumed")
+                return True
+            return False
+        except Exception as e:
+            print(f"❌ Error resuming audio: {e}")
+            return False
+    
+    def stop_audio(self) -> bool:
+        """Stop currently playing audio"""
+        try:
+            self.should_stop_playback = True
+            pygame.mixer.music.stop()
+            self.audio_state.is_playing = False
+            self.audio_state.is_paused = False
+            self.audio_state.current_position = 0.0
+            print("⏹️ Audio stopped")
+            return True
+        except Exception as e:
+            print(f"❌ Error stopping audio: {e}")
+            return False
+    
+    def seek_audio(self, position: float) -> bool:
+        """Seek to specific position in audio (in seconds)"""
+        try:
+            if self.audio_state.current_audio_path and os.path.exists(self.audio_state.current_audio_path):
+                # Stop current playback
+                was_playing = self.audio_state.is_playing and not self.audio_state.is_paused
+                self.stop_audio()
+                
+                # Restart from new position
+                if was_playing:
+                    # Note: Pygame doesn't support native seeking for MP3 files
+                    # This is a limitation - we'd need to use a different audio library for proper seeking
+                    print("⚠️ Seeking not fully supported for MP3 files")
+                    return self.play_audio(self.audio_state.current_audio_path)
+                
+                return True
+            return False
+        except Exception as e:
+            print(f"❌ Error seeking audio: {e}")
+            return False
+    
+    def get_playback_info(self) -> Dict[str, Any]:
+        """Get current playback information"""
+        return {
+            "is_playing": self.audio_state.is_playing,
+            "is_paused": self.audio_state.is_paused,
+            "current_position": self.audio_state.current_position,
+            "current_audio_path": self.audio_state.current_audio_path,
+            "has_audio": self.audio_state.current_audio_path is not None
+        }
+    
+    def get_available_voices(self) -> Dict[str, str]:
+        """Get available voice options"""
+        return {
+            "female": "Warm, comforting female voice",
+            "male": "Calm, reassuring male voice"
+        }
+    
+    def set_voice_preference(self, voice_gender: str) -> bool:
+        """Set default voice preference"""
+        if voice_gender.lower() in ["male", "female"]:
+            self.default_voice = voice_gender.lower()
+            print(f"✅ Default voice set to: {voice_gender}")
+            return True
+        else:
+            print("❌ Invalid voice preference. Use 'male' or 'female'")
+            return False
+    
+    def cleanup_audio_files(self, older_than_hours: int = 24):
+        """Clean up generated audio files older than specified hours"""
+        current_time = time.time()
+        removed_count = 0
+        
+        for audio_path in list(self.audio_files.keys()):
             try:
-                import pygame
-                
-                # Stop any current playback
-                pygame.mixer.music.stop()
-                
-                # Load and play
-                pygame.mixer.music.load(audio_path)
-                pygame.mixer.music.play()
-                
-                # Check if playing
-                time.sleep(0.5)
-                
-                if pygame.mixer.music.get_busy():
-                    print("✅ Playing with pygame")
-                    return True
+                file_info = self.audio_files[audio_path]
+                file_age_hours = (current_time - file_info['created_at']) / 3600
+                
+                if file_age_hours > older_than_hours and os.path.exists(audio_path):
+                    os.remove(audio_path)
+                    removed_count += 1
+                    print(f"🧹 Cleaned up {file_info['voice_gender']} voice audio: {audio_path}")
                     
             except Exception as e:
-                print(f"❌ Pygame failed: {e}")
-            
-            # Method 2: Try system command
-            try:
-                system = platform.system()
-                
-                if system == "Windows":
-                    os.startfile(audio_path)
-                elif system == "Darwin":  # macOS
-                    subprocess.run(['afplay', audio_path], check=False)
-                else:  # Linux
-                    subprocess.run(['xdg-open', audio_path], check=False)
-                
-                print("✅ Playing with system command")
-                return True
-                
-            except Exception as e:
-                print(f"❌ System command failed: {e}")
-            
-            print("❌ All playback methods failed")
-            return False
-            
-        except Exception as e:
-<<<<<<< HEAD
-            print(f"❌ Playback error: {e}")
-            return False
-=======
-            print(f"❌ Audio playback failed: {e}")
-            raise
->>>>>>> 60639980
-    
-    def stop_audio(self) -> bool:
-        """Stop audio playback"""
-        try:
-            import pygame
-            pygame.mixer.music.stop()
-            print("⏹️ Audio stopped")
-            return True
-        except:
-            return True
-    
-    def is_audio_playing(self) -> bool:
-        """Check if audio is playing"""
-        try:
-            import pygame
-            return pygame.mixer.music.get_busy()
-        except:
-            return False
-    
-    def test_gemini_directly(self):
-        """Test Gemini directly to see if it works"""
-        print("\n" + "="*50)
-        print("🧪 DIRECT GEMINI TEST")
-        print("="*50)
-        
-        if not self.gemini_available:
-            print("❌ Gemini not available")
-            return
-        
-        try:
-            # Test with a simple prompt
-            test_prompt = "Create a short motivational message for someone feeling stressed. Include one emoji."
-            print(f"📤 Testing with prompt: {test_prompt}")
-            
-            response = self.gemini_model.generate_content(
-                test_prompt,
-                generation_config=genai.types.GenerationConfig(
-                    temperature=0.8,
-                    max_output_tokens=100
-                )
-            )
-            
-            print(f"📨 Direct test response: {response.text}")
-            print("✅ Direct Gemini test successful!")
-            
-        except Exception as e:
-            print(f"❌ Direct Gemini test failed: {e}")
-            traceback.print_exc()
-    
-    def test_system(self):
-        """Test the complete system"""
-        print("\n" + "="*50)
-        print("🧪 MOTIVATIONAL AGENT SYSTEM TEST")
-        print("="*50)
-        
-        # First test Gemini directly
-        self.test_gemini_directly()
-        
-        # Test with different stress levels
-        test_cases = [
-            ("Low", 3.0, "I'm feeling pretty good today"),
-            ("Medium", 5.5, "Work is getting a bit stressful"),
-            ("High", 7.5, "I'm feeling really overwhelmed with deadlines"),
-            ("Very High", 9.0, "I don't know how to handle this pressure"),
-        ]
-        
-        for stress_category, stress_level, user_message in test_cases:
-            print(f"\n🧪 Testing {stress_category} stress...")
-            
-            request = MotivationRequest(
-                stress_level=stress_level,
-                stress_category=stress_category,
-                user_message=user_message,
-                voice_gender="female",
-                generate_audio=False  # Disable audio for testing
-            )
-            
-            response = self.generate_motivation(request)
-            print(f"✅ Message: {response.motivational_message}")
-            print(f"✅ LLM Used: {response.llm_used}")
-            print(f"✅ Success: {response.success}")
-        
-        print("\n" + "="*50)
-        print("🎉 MOTIVATIONAL AGENT TEST COMPLETED")
-        print("="*50)
+                print(f"❌ Failed to clean up audio file {audio_path}: {e}")
+        
+        # Remove cleaned files from cache
+        self.audio_files = {path: info for path, info in self.audio_files.items() 
+                           if os.path.exists(path)}
+        
+        print(f"✅ Cleaned up {removed_count} old audio files")
 
-# Create the agent instance
-motivational_agent = MotivationalAgent(use_gemini=True)
+# Test function to verify motivational content
+def test_motivational_content():
+    """Test that the motivational agent generates actual motivational messages"""
+    if not motivational_agent:
+        print("❌ Motivational agent not available for testing")
+        return
+    
+    test_cases = [
+        {
+            "stress_level": 3.0,
+            "stress_category": "Low", 
+            "message": "I finished all my work early today",
+            "voice_gender": "female"
+        },
+        {
+            "stress_level": 6.5,
+            "stress_category": "Medium",
+            "message": "Work is piling up and I'm feeling the pressure",
+            "voice_gender": "female"
+        },
+        {
+            "stress_level": 8.5,
+            "stress_category": "High",
+            "message": "I don't know how I'll meet all these deadlines",
+            "voice_gender": "female"
+        }
+    ]
+    
+    print("\n🧪 TESTING MOTIVATIONAL CONTENT QUALITY")
+    print("=" * 60)
+    
+    for i, test_case in enumerate(test_cases, 1):
+        print(f"\n🎯 Test {i}: {test_case['stress_category']} Stress")
+        print(f"💬 User: '{test_case['message']}'")
+        
+        request = MotivationRequest(
+            stress_level=test_case["stress_level"],
+            stress_category=test_case["stress_category"],
+            user_message=test_case["message"],
+            generate_audio=False,  # No audio for quick testing
+            voice_gender=test_case["voice_gender"],
+            auto_play=False
+        )
+        
+        response = motivational_agent.generate_motivation(request)
+        
+        print(f"🤖 MOTIVATION: {response.motivational_message}")
+        print(f"✅ Success: {response.success}")
+        print("-" * 50)
 
-<<<<<<< HEAD
-# Test if run directly
-if __name__ == "__main__":
-    print("🚀 Starting Motivational Agent Test...")
-    motivational_agent.test_system()
-=======
 # Create a singleton instance with error handling
 try:
     motivational_agent = MotivationalAgent(use_gemini=True)
+    print("🎵 Motivational Agent initialized successfully!")
+    
+    # Run content quality test if executed directly
+    if __name__ == "__main__":
+        print("\n🚀 Running Motivational Content Quality Test...")
+        test_motivational_content()
+    
 except Exception as e:
-    print(f"FATAL ERROR: {e}")
-    print("Please ensure GOOGLE_API_KEY is set in your .env file")
-    motivational_agent = None
->>>>>>> 60639980
+    print(f"❌ FATAL ERROR initializing Motivational Agent: {e}")
+    print("💡 Please ensure GOOGLE_API_KEY is set in your .env file")
+    motivational_agent = None