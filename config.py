#Vinushas
import os
from dotenv import load_dotenv

# Load environment variables
load_dotenv()

class Config:
    """Wathsala's stress estimator configuration"""
    # Database
    DATABASE_PATH = 'stress_data.db'
    
    # Server
    PORT = 5001
    DEBUG = True
    
    # Thresholds
    HIGH_STRESS_THRESHOLD = 7
    MEDIUM_STRESS_THRESHOLD = 4

    # LLM Configuration (FIXED: Removed the nested class)
    LLM_PROVIDER = os.getenv("LLM_PROVIDER", "openai")
    LLM_MODEL = os.getenv("LLM_MODEL", "gpt-3.5-turbo")
    OPENAI_API_KEY = os.getenv("OPENAI_API_KEY")
    
    # Agent Configuration
    STRESS_ESTIMATOR_PORT = int(os.getenv("STRESS_ESTIMATOR_PORT", 8001))
    MOTIVATIONAL_AGENT_PORT = int(os.getenv("MOTIVATIONAL_AGENT_PORT", 8002))
    ACTIVITY_RECOMMENDER_PORT = int(os.getenv("ACTIVITY_RECOMMENDER_PORT", 8003))
    
    # API URLs
    BASE_URL = os.getenv("BASE_URL", "http://localhost")
    
    # AI Model Paths (for future enhancements) - from Wathsala
    SENTIMENT_MODEL_PATH = 'models/sentiment_model'
    
<<<<<<< HEAD
    # Thresholds
    HIGH_STRESS_THRESHOLD = 7
    MEDIUM_STRESS_THRESHOLD = 4
    
    # Security
    SECRET_KEY = os.getenv('SECRET_KEY', 'dev-secret-key-change-in-production')

class Settings:
    """Senuthi's activity recommender configuration"""
    def __init__(self):
        self.database_url = os.getenv("DATABASE_URL", "sqlite:///./stress_app.db")
        self.agent_port = int(os.getenv("AGENT_PORT", 5000))

# Create instances for easy access
config = Config()
settings = Settings()
=======
    # Security - from Wathsala
    SECRET_KEY = os.getenv('SECRET_KEY', 'dev-secret-key-change-in-production')
    
    @property
    def stress_estimator_url(self):
        return f"{self.BASE_URL}:{self.STRESS_ESTIMATOR_PORT}"
    
    @property
    def motivational_agent_url(self):
        return f"{self.BASE_URL}:{self.MOTIVATIONAL_AGENT_PORT}"
    
    @property
    def activity_recommender_url(self):
        return f"{self.BASE_URL}:{self.ACTIVITY_RECOMMENDER_PORT}"

# Create a config instance (FIXED: This should be outside the class)
config = Config()
>>>>>>> 9119542d
<|MERGE_RESOLUTION|>--- conflicted
+++ resolved
@@ -34,24 +34,10 @@
     # AI Model Paths (for future enhancements) - from Wathsala
     SENTIMENT_MODEL_PATH = 'models/sentiment_model'
     
-<<<<<<< HEAD
     # Thresholds
     HIGH_STRESS_THRESHOLD = 7
     MEDIUM_STRESS_THRESHOLD = 4
     
-    # Security
-    SECRET_KEY = os.getenv('SECRET_KEY', 'dev-secret-key-change-in-production')
-
-class Settings:
-    """Senuthi's activity recommender configuration"""
-    def __init__(self):
-        self.database_url = os.getenv("DATABASE_URL", "sqlite:///./stress_app.db")
-        self.agent_port = int(os.getenv("AGENT_PORT", 5000))
-
-# Create instances for easy access
-config = Config()
-settings = Settings()
-=======
     # Security - from Wathsala
     SECRET_KEY = os.getenv('SECRET_KEY', 'dev-secret-key-change-in-production')
     
@@ -69,4 +55,13 @@
 
 # Create a config instance (FIXED: This should be outside the class)
 config = Config()
->>>>>>> 9119542d
+
+class Settings:
+    """Senuthi's activity recommender configuration"""
+    def __init__(self):
+        self.database_url = os.getenv("DATABASE_URL", "sqlite:///./stress_app.db")
+        self.agent_port = int(os.getenv("AGENT_PORT", 5000))
+
+# Create instances for easy access
+config = Config()
+settings = Settings()